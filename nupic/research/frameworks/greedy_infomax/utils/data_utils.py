# ----------------------------------------------------------------------
# Numenta Platform for Intelligent Computing (NuPIC)
# Copyright (C) 2021, Numenta, Inc.  Unless you have an agreement
# with Numenta, Inc., for a separate license for this software code, the
# following terms and conditions apply:
#
# This program is free software: you can redistribute it and/or modify
# it under the terms of the GNU Affero Public License version 3 as
# published by the Free Software Foundation.
#
# This program is distributed in the hope that it will be useful,
# but WITHOUT ANY WARRANTY; without even the implied warranty of
# MERCHANTABILITY or FITNESS FOR A PARTICULAR PURPOSE.
# See the GNU Affero Public License for more details.
#
# You should have received a copy of the GNU Affero Public License
# along with this program.  If not, see http://www.gnu.org/licenses.
#
# http://numenta.org/licenses/
#
# This work was based on the original Greedy InfoMax codebase from Sindy Lowe:
# https://github.com/loeweX/Greedy_InfoMax
# The Greedy InfoMax paper can be found here:
# https://arxiv.org/abs/1905.11786
# ----------------------------------------------------------------------

from torchvision import transforms


"""
Composes transforms specific to GreedyInfoMax experiments according to an arguments
dictionary.
:param val: An optional boolean which specifies whether the dataset is for a training or
            validation. Defaults to False.
:param aug: A dictionary which specifies the augmentations to apply to the dataset.
            Keys include "randcrop" and "flip", which determine whether to randomly
            crop or flip the samples respectively.

"""


def get_transforms(val=False, aug=None):
    trans = []
    if aug["randcrop"]:
        if not val:
            trans.append(transforms.RandomCrop(aug["randcrop"]))
        else:
            trans.append(transforms.CenterCrop(aug["randcrop"]))

    if aug["flip"] and not val:
        trans.append(transforms.RandomHorizontalFlip())

    trans.append(transforms.Grayscale())
    trans.append(transforms.ToTensor())
    trans.append(transforms.Normalize(mean=aug["bw_mean"], std=aug["bw_std"]))

    trans = transforms.Compose(trans)
<<<<<<< HEAD
    return trans


# labeled train set: mean [0.4469, 0.4400, 0.4069], std [0.2603, 0.2566, 0.2713]
aug = {"randcrop": 64, "flip": True, "bw_mean": [0.4120], "bw_std": [0.2570]}
transform_unsupervised = get_transforms(val=False, aug=aug)
transform_validation = transform_supervised = get_transforms(val=True, aug=aug)

base_dataset_args = dict(root="~/nta/data/STL10/", download=False)
# base_dataset_args = dict(root="~/nta/data/STL10/stl10_binary", download=False)
unsupervised_dataset_args = deepcopy(base_dataset_args)
unsupervised_dataset_args.update(
    dict(transform=transform_unsupervised, split="unlabeled")
)
supervised_dataset_args = deepcopy(base_dataset_args)
supervised_dataset_args.update(dict(transform=transform_supervised, split="train"))
validation_dataset_args = deepcopy(base_dataset_args)
validation_dataset_args.update(dict(transform=transform_validation, split="test"))
STL10_DATASET_ARGS = dict(
    unsupervised=unsupervised_dataset_args,
    supervised=supervised_dataset_args,
    validation=validation_dataset_args,
)


def patchify_inputs(x, patch_size, overlap):
    x = (
        x.unfold(2, patch_size, patch_size // overlap)
        .unfold(3, patch_size, patch_size // overlap)
        .permute(0, 2, 3, 1, 4, 5)  # b, p_x, p_y, c, x, y
    )
    n_patches_x = x.shape[1]
    n_patches_y = x.shape[2]
    x = x.reshape(
        x.shape[0] * x.shape[1] * x.shape[2], x.shape[3], x.shape[4], x.shape[5]
    )
    return x, n_patches_x, n_patches_y
=======
    return trans
>>>>>>> c27b45c6
<|MERGE_RESOLUTION|>--- conflicted
+++ resolved
@@ -55,44 +55,4 @@
     trans.append(transforms.Normalize(mean=aug["bw_mean"], std=aug["bw_std"]))
 
     trans = transforms.Compose(trans)
-<<<<<<< HEAD
-    return trans
-
-
-# labeled train set: mean [0.4469, 0.4400, 0.4069], std [0.2603, 0.2566, 0.2713]
-aug = {"randcrop": 64, "flip": True, "bw_mean": [0.4120], "bw_std": [0.2570]}
-transform_unsupervised = get_transforms(val=False, aug=aug)
-transform_validation = transform_supervised = get_transforms(val=True, aug=aug)
-
-base_dataset_args = dict(root="~/nta/data/STL10/", download=False)
-# base_dataset_args = dict(root="~/nta/data/STL10/stl10_binary", download=False)
-unsupervised_dataset_args = deepcopy(base_dataset_args)
-unsupervised_dataset_args.update(
-    dict(transform=transform_unsupervised, split="unlabeled")
-)
-supervised_dataset_args = deepcopy(base_dataset_args)
-supervised_dataset_args.update(dict(transform=transform_supervised, split="train"))
-validation_dataset_args = deepcopy(base_dataset_args)
-validation_dataset_args.update(dict(transform=transform_validation, split="test"))
-STL10_DATASET_ARGS = dict(
-    unsupervised=unsupervised_dataset_args,
-    supervised=supervised_dataset_args,
-    validation=validation_dataset_args,
-)
-
-
-def patchify_inputs(x, patch_size, overlap):
-    x = (
-        x.unfold(2, patch_size, patch_size // overlap)
-        .unfold(3, patch_size, patch_size // overlap)
-        .permute(0, 2, 3, 1, 4, 5)  # b, p_x, p_y, c, x, y
-    )
-    n_patches_x = x.shape[1]
-    n_patches_y = x.shape[2]
-    x = x.reshape(
-        x.shape[0] * x.shape[1] * x.shape[2], x.shape[3], x.shape[4], x.shape[5]
-    )
-    return x, n_patches_x, n_patches_y
-=======
-    return trans
->>>>>>> c27b45c6
+    return trans