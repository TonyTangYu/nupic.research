--- conflicted
+++ resolved
@@ -42,22 +42,6 @@
     Returns None for test set.
     """
 
-<<<<<<< HEAD
-    def __init__(self, data_dir, dataset_name=None, 
-                 sample_transform=None, target_transform=None):
-
-        if dataset_name is None:
-            raise ValueError(f"{dataset_name} has to be defined "
-                             "for TorchVision Datasets.")
-
-        # TODO: calculate statistics for any torchvision dataset, if not available
-        if dataset_name not in DATASETS_STATS.keys():
-            raise ValueError(f"{dataset_name} not available.")
-
-        # defaults to base transform
-        if sample_transform is None:
-            transform = self.base_transform(*DATASETS_STATS[dataset_name])
-=======
     # TODO: calculate statistics for any torchvision dataset, if not available
     if dataset_name not in DATASETS_STATS.keys():
         raise ValueError(f"{dataset_name} not available.")
@@ -66,7 +50,6 @@
     # TODO: rename data to dataset_dir
     dataset_class = getattr(datasets, dataset_name)
     data_dir = os.path.expanduser(data_dir)
->>>>>>> e347aa1c
 
     with FileLock(f"{data_dir}.lock"):
 
@@ -74,12 +57,7 @@
             root=data_dir,
             train=True,
             transform=transform,
-<<<<<<< HEAD
-            target_transform=target_transform,
-            download=False,
-=======
             download=download,
->>>>>>> e347aa1c
         )
 
         val_dataset = dataset_class(
