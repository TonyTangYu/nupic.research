#  Numenta Platform for Intelligent Computing (NuPIC)
#  Copyright (C) 2020, Numenta, Inc.  Unless you have an agreement
#  with Numenta, Inc., for a separate license for this software code, the
#  following terms and conditions apply:
#
#  This program is free software you can redistribute it and/or modify
#  it under the terms of the GNU Affero Public License version 3 as
#  published by the Free Software Foundation.
#
#  This program is distributed in the hope that it will be useful,
#  but WITHOUT ANY WARRANTY; without even the implied warranty of
#  MERCHANTABILITY or FITNESS FOR A PARTICULAR PURPOSE.
#  See the GNU Affero Public License for more details.
#
#  You should have received a copy of the GNU Affero Public License
#  along with this program.  If not, see htt"://www.gnu.org/licenses.
#
#  http://numenta.org/licenses/
#

from projects.imagenet.experiments_base import CONFIGS as C1
from projects.imagenet.experiments_composed_lr import CONFIGS as C5
from projects.imagenet.experiments_custom_super import CONFIGS as C4
from projects.imagenet.experiments_default import CONFIGS as C2
from projects.imagenet.experiments_superconvergence import CONFIGS as C3

"""
Import and collect all Imagenet experiment configurations into one CONFIG
"""

<<<<<<< HEAD
MIXED_PRECISION_100 = copy.deepcopy(DEFAULT100)
MIXED_PRECISION_100.update(
    batch_size=288,
    val_batch_size=288,
    mixed_precision=True,
    mixed_precision_args=dict(
        # See https://nvidia.github.io/apex/amp.html#opt-levels
        opt_level="O1",
        loss_scale=128.0,
    )
)

MIXED_PRECISION_SPARSE_100 = copy.deepcopy(SPARSE100)
MIXED_PRECISION_SPARSE_100.update(
    batch_size=288,
    val_batch_size=288,
    mixed_precision=True,
    mixed_precision_args=dict(
        # See https://nvidia.github.io/apex/amp.html#opt-levels
        opt_level="O1",
    )
)

# Export all configurations
CONFIGS = dict(
    debug=DEBUG,
    default=DEFAULT,
    default10=DEFAULT10,
    default_sparse_10=SPARSE10,
    default100=DEFAULT100,
    default1000=DEFAULT1000,
    sparse_100=SPARSE100,
    sparse_1000=SPARSE1000,
    mixed_precision_100=MIXED_PRECISION_100,
    mixed_precision_sparse_100=MIXED_PRECISION_SPARSE_100,
)
=======
# Collect all configurations
CONFIGS = dict()
CONFIGS.update(C1)
CONFIGS.update(C2)
CONFIGS.update(C3)
CONFIGS.update(C4)
CONFIGS.update(C5)
>>>>>>> 7e18277d
<|MERGE_RESOLUTION|>--- conflicted
+++ resolved
@@ -28,49 +28,10 @@
 Import and collect all Imagenet experiment configurations into one CONFIG
 """
 
-<<<<<<< HEAD
-MIXED_PRECISION_100 = copy.deepcopy(DEFAULT100)
-MIXED_PRECISION_100.update(
-    batch_size=288,
-    val_batch_size=288,
-    mixed_precision=True,
-    mixed_precision_args=dict(
-        # See https://nvidia.github.io/apex/amp.html#opt-levels
-        opt_level="O1",
-        loss_scale=128.0,
-    )
-)
-
-MIXED_PRECISION_SPARSE_100 = copy.deepcopy(SPARSE100)
-MIXED_PRECISION_SPARSE_100.update(
-    batch_size=288,
-    val_batch_size=288,
-    mixed_precision=True,
-    mixed_precision_args=dict(
-        # See https://nvidia.github.io/apex/amp.html#opt-levels
-        opt_level="O1",
-    )
-)
-
-# Export all configurations
-CONFIGS = dict(
-    debug=DEBUG,
-    default=DEFAULT,
-    default10=DEFAULT10,
-    default_sparse_10=SPARSE10,
-    default100=DEFAULT100,
-    default1000=DEFAULT1000,
-    sparse_100=SPARSE100,
-    sparse_1000=SPARSE1000,
-    mixed_precision_100=MIXED_PRECISION_100,
-    mixed_precision_sparse_100=MIXED_PRECISION_SPARSE_100,
-)
-=======
 # Collect all configurations
 CONFIGS = dict()
 CONFIGS.update(C1)
 CONFIGS.update(C2)
 CONFIGS.update(C3)
 CONFIGS.update(C4)
-CONFIGS.update(C5)
->>>>>>> 7e18277d
+CONFIGS.update(C5)