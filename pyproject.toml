--- conflicted
+++ resolved
@@ -29,8 +29,4 @@
                      'tqdm', 'wandb', 'transformers', 'tokenizers', 'datasets', 
                      'deepspeed', 'scipy', 'sklearn', 'seaborn', 'librosa',
                      'pytorch_lightning', 'pretrainedmodels', 'ax', 'ptitprince',
-<<<<<<< HEAD
-                     'sigopt']
-=======
-                     'wandb']
->>>>>>> 1e376df1
+                     'sigopt', 'wandb']
